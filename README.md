--- conflicted
+++ resolved
@@ -1,13 +1,6 @@
 # MIMIX
 
-<<<<<<< HEAD
 MIMIX (MIcrobiome MIXed model) is a hierarchical Bayesian model for the analysis of next-generation sequencing microbiome abundance data from designed experiments. It achieves four scientific objectives:
-=======
-**Requires Julia 0.4**
-
-MIMIX (MIcrobiome MIXed model) is hierarchical Bayesian model for the analysis of next-generation sequencing OTU abundance data from designed experiments. 
-It achieves four scientific objectives:
->>>>>>> 67a59b92
 
 1. Global tests of whether experimental treatments affect microbiome composition, 
 2. Local tests for treatment effects on individual taxa and estimation of theses effects if present,
@@ -18,13 +11,9 @@
 
 ## Installation
 
-MIMIX requires Julia 0.6, which can be downloaded from [https://julialang.org/downloads/oldreleases.html](https://julialang.org/downloads/oldreleases.html). Platform specific installation instuctions are available at [https://julialang.org/downloads/platform.html](https://julialang.org/downloads/platform.html).
+MIMIX requires Julia 1.0, which can be downloaded from [https://julialang.org/downloads/](https://julialang.org/downloads/). Platform specific installation instuctions are available at [https://julialang.org/downloads/platform.html](https://julialang.org/downloads/platform.html).
 
 After Julia is successfully installed, clone this repository and symlink it to Julia's package directory.
-
-```bash
-ln -s /path/to/mimix ~/.julia/v0.6/MicrobiomeMixedModels.jl
-```
 
 The following Julia packages are required:
 - StatsBase
@@ -68,7 +57,7 @@
 
 ## Data analysis
 
-Run `./nutnet-analysis/run-nutnet-analysis.sh -d nutnet-analysis/full-data -o nutnet-analysis -f 500 -i 20000 -b 10000 -t 1 -c 1` to reproduce the full NutNet data analysis. To demo the analysis on a dataset of reduced dimensionality, replace `nutnet-analysis/full-data` with `nutnet-analysis/reduced-data` and reduce the number of factors to `-f 100` or fewer.
+Run `./nutnet-analysis/run-nutnet-analysis.sh -d nutnet-analysis/full-data -o nutnet-analysis -f 166 -i 20000 -b 10000 -t 20 -c 1` to reproduce the full NutNet data analysis. To demo the analysis on a dataset of reduced dimensionality, replace `nutnet-analysis/full-data` with `nutnet-analysis/reduced-data` and reduce the number of factors to `-f 100` or fewer.
 
 This depends primarily on `scripts/fit-mcmc.jl` which allows the user to fit a model with their own configurations. Example configurations can be found in `nutnet-analysis/configs`. A call to this script may look like the following:
 
